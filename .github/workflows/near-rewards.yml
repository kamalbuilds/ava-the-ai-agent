--- conflicted
+++ resolved
@@ -24,13 +24,8 @@
         env:
           GITHUB_TOKEN: ${{ secrets.GITHUB_TOKEN }}
           GITHUB_REPO: ${{ github.repository }}
-<<<<<<< HEAD
           NEAR_ACCOUNT: kamalwillwin.near
           NEAR_NETWORK_ID: mainnet
-=======
-          WALLET_ID: kamalwillwin.near
-          NETWORK_ID: mainnet
->>>>>>> bb7f8567
         run: |
           npm install -g near-protocol-rewards@latest
           near-protocol-rewards calculate