--- conflicted
+++ resolved
@@ -45,18 +45,6 @@
       }
     ]
   },
-<<<<<<< HEAD
-  "include": [
-    "next-env.d.ts",
-    "**/*.ts",
-    "**/*.tsx",
-    ".next/types/**/*.ts"
-  ],
-  "exclude": [
-    "node_modules"
-  ]
-=======
   "include": ["next-env.d.ts", "**/*.ts", "**/*.tsx", ".next/types/**/*.ts", "app/AppContext.jsx"],
   "exclude": ["node_modules"]
->>>>>>> 5e1fe837
 }