--- conflicted
+++ resolved
@@ -376,8 +376,7 @@
     }));
   };
 
-<<<<<<< HEAD
-=======
+
   const handleSubmit = (e: React.FormEvent) => {
     e.preventDefault();
     if (!input.trim() || agentState.isProcessing) return;
@@ -459,7 +458,6 @@
     }
   };
 
->>>>>>> 9c2b76a5
   return (
   <>
     <div className="flex flex-col min-h-screen">
