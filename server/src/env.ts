--- conflicted
+++ resolved
@@ -21,11 +21,8 @@
   CDP_API_KEY_PRIVATE_KEY: z.string(),
   MNEMONIC_PHRASE: z.string(),
   GOLDRUSH_API: z.string(),
-<<<<<<< HEAD
   PERPLEXITY_API_KEY: z.string(),
-=======
   COOKIE_API_KEY: z.string(),
->>>>>>> ec5c4f97
 });
 
 export const env = envSchema.parse(process.env);
