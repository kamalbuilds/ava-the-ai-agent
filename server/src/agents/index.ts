--- conflicted
+++ resolved
@@ -13,14 +13,11 @@
 import { ATCPIPProvider } from "./plugins/atcp-ip";
 import { RecallStorage } from "./plugins/recall-storage";
 import { StorageInterface } from "./types/storage";
-<<<<<<< HEAD
 import { SXTDataProvider } from "./plugins/sxt-data-provider";
 import { SonicMarketProvider } from "./plugins/sonic-market";
 import { MarginZeroProvider } from "./plugins/margin-zero";
 import { CHAIN_IDS } from "@clober/v2-sdk";
-=======
 import { MoveAgent } from "./move-agent";
->>>>>>> 6964ad7b
 
 /**
  * Registers the agents and returns them
@@ -229,8 +226,6 @@
     agents.taskManagerAgent.handleEvent(`observer-task-manager`, data)
   );
 
-<<<<<<< HEAD
-=======
   // Task Manager <-> CDP
   eventBus.register(`task-manager-cdp`, (data) =>
     agents.cdpAgent.handleEvent(`task-manager-cdp`, data)
@@ -247,7 +242,6 @@
     agents.taskManagerAgent.handleEvent(`move-agent-task-manager`, data)
   );
 
->>>>>>> 6964ad7b
   // Task Manager <-> Observer
   eventBus.register(`task-manager-observer`, (data) =>
     agents.observerAgent.handleEvent(`task-manager-observer`, data)
