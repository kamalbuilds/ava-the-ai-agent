# 🤖 Ava the Portfolio Manager AI Agent

<<<<<<< HEAD
> Multiple specialized autonomous AI agents with powerful tools work together to analyze, recommend, and execute optimal DeFi strategies while maintaining user-defined risk parameters and portfolio goals currently live on Avalanche , Mode , Base, powered by Brian AI and LangChain
=======
> Multiple autonomous AI agents with powerful tools for managing DeFi portfolios and executing Defi Tasks on Avalanche , Mode , Base, powered by Brian AI and LangChain
>>>>>>> 6d1925e1

- risk parameters and portfolio balance
- Provides real-time feedback and execution status

## 🎯 Problem Statement
Managing DeFi portfolios across multiple protocols on Avalanche can be complex and time-consuming. 

Users need to:
- Monitor multiple positions across different protocols
- Execute complex multi-step transactions
- Stay updated with the latest crosschain yield opportunities
- Maintain desired portfolio allocations
- React quickly to market changes

## 💡 Solution
An autonomous AI agent that manages your Avalanche DeFi portfolio by:
- Understanding high-level goals in natural language
- Breaking down complex operations into executable steps
- Automatically executing transactions when needed
- Providing real-time updates and progress tracking
- Maintaining portfolio balance according to user preferences

## 🌟 Key Features

### 1. Natural Language Interface
- Express portfolio goals in plain English
- No need to understand complex DeFi terminology
- AI translates intentions into actions

### 2. Autonomous Execution
- Breaks down complex goals into steps
- Executes transactions automatically
- Handles error recovery
- Provides progress updates

### 3. Portfolio Management
- Multi-protocol position monitoring
- Yield optimization
- Risk management
- Rebalancing capabilities

### 4. Real-time Updates
- Live execution status
- Progress tracking
- Transaction confirmations
- Performance metrics

### 5. Kestra Orchestration
- Execute and monitor complex workflows
- Orchestrate multi-step operations
- Integrate with external APIs
- Handle errors and retries

This integration enables:

- Workflow Orchestration: Agents can now trigger and monitor complex multi-step operations through Kestra workflows.
- Error Handling: Built-in retry mechanisms and error handling through Kestra's execution engine
- Monitoring: Track execution status and progress of complex operations
- Scalability: Leverage Kestra's distributed execution capabilities for resource-intensive tasks.

The agents can now handle complex operations like portfolio rebalancing by:

- Breaking down operations into discrete tasks
- Executing them in the correct order
- Handling failures and retries
- Providing real-time status updates

This makes the agents more robust and capable of handling complex DeFi operations in a reliable, monitored way.

## 🏗 Architecture

<img width="1322" alt="Screenshot 2024-12-01 at 11 15 43 AM" src="https://github.com/user-attachments/assets/30b63286-fd80-49ef-be7f-a0de1bd965a7">


## 🛠 Technology Stack
- **Frontend**: Next.js, TypeScript, TailwindCSS
- **AI Engine**: Brian AI, LangChain, GPT-4
- **Blockchain**: Avalanche C-Chain, Teleporter
- **Development**: Foundry, Avalanche CLI

## 📋 Example Use Cases

I'll update the Example Use Cases section in the README.md based on the example scenarios from page.tsx:

```markdown
## 📋 Example Use Cases

### 1. Portfolio Optimization
```text
User: "I have 10 AVAX and want to optimize my portfolio between lending, liquidity provision, and trading. What's the best strategy right now?"

Agent Collaboration Flow:
1. Portfolio Manager analyzes request and current market conditions
2. DeFi Analytics Agent provides real-time data:
   - Aave AVAX lending APY: 1.77%
   - Uniswap AVAX-USDC pool APR: 43.893%
   - Curve Blizz pool APY: 1.58%
   - DeFi TVL trend: +5% weekly
3. Trading Agent evaluates market opportunities
4. Liquidity Agent assesses pool stability
5. Portfolio Manager provides final allocation strategy
```

### 2. Risk-Managed Yield Farming
```text
User: "Find me the highest yield opportunities while maintaining moderate risk levels"

Agent Collaboration Flow:
1. Portfolio Manager evaluates risk parameters
2. DeFi Analytics Agent scans protocols:
   - Protocol TVL analysis
   - Smart contract audit status
   - Historical yield stability
3. Risk Assessment Agent performs:
   - Protocol risk scoring
   - Impermanent loss calculation
   - Market volatility analysis
4. Final recommendation with risk-adjusted returns
```

### 3. Multi-Protocol Optimization
```text
User: "Distribute 5000 USDC across lending platforms for the best risk-adjusted returns"

Agent Collaboration Flow:
1. DeFi Analytics Agent scans lending markets:
   - Protocol-specific APYs
   - Total deposits
   - Utilization rates
2. Risk Agent evaluates:
   - Protocol security
   - Market conditions
   - Collateral factors
3. Portfolio Manager executes:
   - Optimal distribution
   - Position monitoring
   - Auto-rebalancing setup
```

### 4. Smart Rebalancing
```text
User: "Monitor and rebalance my portfolio to maintain 40% AVAX, 30% ETH, 30% stables"

Agent Collaboration Flow:
1. Portfolio Manager tracks allocations
2. Trading Agent monitors:
   - Price movements
   - Trading volumes
   - Market depth
3. DeFi Analytics provides:
   - Gas optimization data
   - Slippage estimates
   - Best execution routes
4. Automated rebalancing when:
   - Deviation exceeds 5%
   - Gas costs are optimal
   - Market conditions favorable


### 5. Yield Optimization
```text
User: "Optimize my stablecoin yields while maintaining 50% USDC and 50% USDT split"

Agent will:
1. Analyze current positions
2. Scout highest yield opportunities
3. Execute necessary swaps
4. Deploy to optimal protocols
5. Monitor and rebalance as needed
```

### 6. Portfolio Rebalancing
```text
User: "Rebalance my portfolio to 30% ETH, 30% AVAX, and 40% stables"

Agent will:
1. Calculate required trades
2. Find optimal execution paths
3. Execute trades in optimal order
4. Confirm final allocations
5. Report completion
```

### 7. Cross-Chain Management
```text
User: "Bridge 1000 USDC from Ethereum to Avalanche and deploy to highest yield"

Agent will:
1. Initiate bridge transaction
2. Monitor bridge status
3. Receive funds on Avalanche
4. Research yield opportunities
5. Deploy to best protocol
```

Key enhancements:
- Added support for yield/APY data:
  - Get current yields across all pools
  - Track historical yield performance
  - Filter by chain, protocol, or asset type
- Added DEX volume tracking:
  - Monitor daily and total volumes
  - Break down by chain and protocol
  - Track historical volume trends
- Added token pricing capabilities:
  - Get current prices for any token
  - Track historical price data
  - Support for multiple chains
- Added stablecoin analytics:
  - Monitor stablecoin market caps
  - Track peg stability
  - Analyze distribution across chains
- Enhanced TVL tracking:
  - Historical TVL data
  - Chain and protocol breakdowns
  - Token composition analysis

## 🚀 Getting Started

1. Clone the repository
```bash
git clone https://github.com/kamalbuilds/ava-portfolio-manager-ai-agent
```

2. Install dependencies
```bash
cd frontend
npm install
```

3. Set up environment variables
```env
NEXT_PUBLIC_BRIAN_API_KEY=your_brian_api_key
NEXT_PUBLIC_PRIVATE_KEY=your_private_key
NEXT_PUBLIC_OPENAI_API_KEY=your_openai_api_key
```

4. Run the development server
```bash
npm run dev
```

## 📄 License
MIT

## 🤝 Contributing
Contributions are welcome! Please read our contributing guidelines before submitting PRs.
```
## ⭐ Key Features

### 🧠 Intelligent Portfolio Management
- Natural language interaction
- Autonomous strategy execution
- Real-time portfolio analysis
- Risk-aware decision making
- Multi-protocol optimization

### 💼 Portfolio Operations
- Token swaps
- Liquidity provision
- Yield farming
- Risk rebalancing
- Position management

### 📊 Monitoring & Feedback
- Real-time execution status
- Progress tracking
- Transaction confirmations
- Performance metrics
- Risk alerts

## 🏗️ Architecture

```mermaid
graph TD
    A[User Interface] --> B[Next.js Frontend]
    B --> C[Brian AI Agent]
    C --> D[LangChain]
    D --> E[OpenAI GPT-4]
    C --> F[Brian Toolkit]
    F --> G[Avalanche Network]
    
    subgraph "Core Components"
        C
        D
        E
        F
    end
    
    subgraph "Blockchain Layer"
        G --> H[TraderJoe]
        G --> I[Other DEXs]
        G --> J[Lending Protocols]
    end
    
    subgraph "Monitoring"
        C --> K[Status Updates]
        C --> L[Progress Tracking]
        C --> M[Transaction History]
    end
```

## 🛠️ Built With

- **Frontend**: Next.js, TypeScript, TailwindCSS
- **AI/ML**: Brian AI, LangChain, GPT-4
- **Blockchain**: Avalanche Network, TraderJoe DEX
- **Development**: Node.js, Ethers.js

## 📋 Prerequisites

```bash
# Required environment variables
NEXT_PUBLIC_BRIAN_API_KEY=your_brian_api_key
NEXT_PUBLIC_PRIVATE_KEY=your_private_key
NEXT_PUBLIC_OPENAI_API_KEY=your_openai_api_key
```

## 💡 Example Use Cases

### 1. Yield Optimization
```plaintext
User: "Optimize my portfolio for maximum yield while maintaining 30% in stablecoins"

Agent will:
1. Analyze current holdings
2. Identify highest yield opportunities
3. Calculate optimal allocations
4. Execute required swaps
5. Deploy capital to yield protocols
6. Maintain stability ratio
```

### 2. Risk Management
```plaintext
User: "Reduce portfolio risk and move to defensive positions"

Agent will:
1. Evaluate current risk metrics
2. Identify high-risk positions
3. Plan exit strategies
4. Execute position closures
5. Reallocate to stable assets
6. Confirm risk reduction
```

### 3. Market Opportunity
```plaintext
User: "Take advantage of AVAX price dip with 20% of portfolio"

Agent will:
1. Check current AVAX price
2. Calculate optimal entry points
3. Identify assets to swap
4. Execute DHere's a comprehensive README.md for your Avalanche Portfolio Manager AI Agent.


This starter kit will get you started with developing solidity smart contract dApps on the C-Chain or on an Avalanche L1. It provides all tools to build cross-L1 dApps using Teleporter. It includes:

- **Avalanche CLI**: Run a local Avalanche Network
- **Foundry**:
  - Forge: Compile and Deploy smart contracts to the local network, Fuji Testnet or Mainnet
  - Cast: Interact with these smart contracts
- **Teleporter**: All contracts you may want to interact with Teleporter
- **AWM Relayer**: The binary to run your own relayer
- **Examples**: Contracts showcasing how to achieve common patterns, such as sending simple messages, call functions of a contract on another blockchain and bridging assets. Please note that these example contracts have not been audited and are for educational purposes only
- **BuilderKit**: A component library providing UI elements for ICTT bridges, Cross-Chain swaps, ...

## Set Up

This starter kit utilizes a Dev Container specification. Dev Containers use containerization to create consistent and isolated development environments. All of the above mentioned components are pre-installed in that container. These containers can be run using GitHub Codespaces or locally using Docker and VS Code. You can switch back and forth between the two options.

### Run on Github Codespace

You can run them directly on Github by clicking **Code**, switching to the **Codespaces** tab and clicking **Create codespace on main**. A new window will open that loads the codespace. Afterwards you will see a browser version of VS code with all the dependencies installed. Codespace time out after some time of inactivity, but can be restarted.

### Run Dev Container locally with Docker

Alternatively, you can run them locally. You need [docker](https://www.docker.com/products/docker-desktop/) installed and [VS Code](https://code.visualstudio.com/) with the extensions [Dev Container extension](https://marketplace.visualstudio.com/items?itemName=ms-vscode-remote.remote-containers). Then clone the repository and open it in VS Code. VS Code will ask you if you want to reopen the project in a container.

## Starting a local Avalanche Network

To start a local Avalanche network with your own teleporter-enabled L1 inside the container follow these commands. Your Avalanche network will be completely independent of the Avalanche Mainnet and Fuji Testnet. It will have its own Primary Network (C-Chain, X-Chain & P-Chain). You will not have access to services available on Fuji (such as Chainlink services or bridges). If you require these, go to the [Fuji Testnet](#fuji-testnet) section.

First let's create out L1 configuration. Follow the dialog and if you don't have special requirements for precompiles just follow the suggested options. For the Airdrop of the native token select "Airdrop 1 million tokens to the default ewoq address (do not use in production)". Keep the name "mysubnet" to avoid additional configuration.

```
avalanche blockchain create myblockchain
```

Now let's spin up the local Avalanche network and deploy our L1. This will also deploy the Teleporter messenger and the registry on our L1 and the C-Chain.

```bash
avalanche blockchain deploy myblockchain
```

Make sure to add the RPC Url to the `foundry.toml` file if you have chosen a different name than `myblockchain`. If you've used `myblockchain` the rpc is already configured.

```toml
[rpc_endpoints]
local-c = "http://localhost:9650/ext/bc/C/rpc"
myblockchain = "http://localhost:9650/ext/bc/myblockchain/rpc"
anotherblockchain = "http://localhost:9650/ext/bc/BASE58_BLOCKCHAIN_ID/rpc"
```

## Code Examples

### Interchain Messaging
- [send-receive](https://academy.avax.network/course/interchain-messaging/04-icm-basics/01-icm-basics) 
- [send-roundtrip](https://academy.avax.network/course/interchain-messaging/05-two-way-communication/01-two-way-communication)
- [invoking-functions](https://academy.avax.network/course/interchain-messaging/06-invoking-functions/01-invoking-functions)
- [registry](https://academy.avax.network/course/interchain-messaging/07-icm-registry/01-icm-registry)
- [incentivized-relayer](https://academy.avax.network/course/interchain-messaging/12-incentivizing-a-relayer/01-incentivizing-a-relayer)

### Interchain Token Transfer
- [erc20-to-erc20](https://academy.avax.network/course/interchain-token-transfer/06-erc-20-to-erc-20-bridge/01-erc-20-to-erc-20-bridge) 
- [native-to-erc20](https://academy.avax.network/course/interchain-token-transfer/08-native-to-erc-20-bridge/01-native-to-erc-20-bridge)
- [native-to-native](https://academy.avax.network/course/l1-tokenomics/03-multi-chain-ecosystems/04-use-any-native-as-native-token)
- [erc20-to-native](https://academy.avax.network/course/l1-tokenomics/03-multi-chain-ecosystems/03-use-erc20-as-native-token)
- [cross-chain-token-swaps](https://academy.avax.network/course/interchain-token-transfer/13-cross-chain-token-swaps/07-exchange-contract)

### Misc
- [creating-contracts](contracts/misc/creating-contracts/REAEDME.md)
- [erc721-bridge](contracts/misc/erc721-bridge/README.md)


## Web-Apps
- [AvaCloud APIs](https://academy.avax.network/course/avacloudapis)<|MERGE_RESOLUTION|>--- conflicted
+++ resolved
@@ -1,10 +1,8 @@
 # 🤖 Ava the Portfolio Manager AI Agent
 
-<<<<<<< HEAD
+
 > Multiple specialized autonomous AI agents with powerful tools work together to analyze, recommend, and execute optimal DeFi strategies while maintaining user-defined risk parameters and portfolio goals currently live on Avalanche , Mode , Base, powered by Brian AI and LangChain
-=======
-> Multiple autonomous AI agents with powerful tools for managing DeFi portfolios and executing Defi Tasks on Avalanche , Mode , Base, powered by Brian AI and LangChain
->>>>>>> 6d1925e1
+
 
 - risk parameters and portfolio balance
 - Provides real-time feedback and execution status
