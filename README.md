# 🤖 Ava the MultiChain IP powered Defi Portfolio Managing AI Agents Platform

> Group of Multiple specialized autonomous AI agents with powerful tools that work together in collaberation to analyze, recommend, and execute the most optimal DeFi strategies while maintaining user-defined risk parameters and portfolio goals currently live on Flow, Hedera , Sui , Base, Avalanche , Mode , Arbitrium, powered by Story Protocol , and LangChain.

## 🎯 Problem Statement
Managing DeFi portfolios across multiple protocols across different chains can be complex and time-consuming.

Users need to:
- Monitor multiple positions across different protocols
- Execute complex multi-step transactions
- Stay updated with the latest crosschain yield opportunities
- Maintain desired portfolio allocations
- React quickly to market changes

## 💡 Solution
An autonomous group of AI agents that manages your Multichain DeFi portfolio by:
- Understanding high-level goals in natural language
- Breaking down complex operations into executable steps
- Automatically executing transactions when needed
- Providing real-time updates and progress tracking
- Maintaining portfolio balance according to user preferences

## Demo Vid

https://www.youtube.com/watch?v=kYpniQ4neQk

### Flow

https://github.com/user-attachments/assets/2eec58f7-7a5d-414d-8aa7-672cf5fa245f


## 📑 Quick Navigation

### 🚀 Core Sections
- [Problem Statement](#-problem-statement)
- [Solution](#-solution)
- [Architecture](#-architecture)
- [Key Features](#-key-features)
- [Technology Stack](#-technology-stack)
- [Technology Integrations](#technology-integrations)

## 🏗 Architecture

<img width="1076" alt="Screenshot 2025-02-13 at 12 12 49 PM" src="https://github.com/user-attachments/assets/246b947c-bbee-4134-bbcb-6a33e38a7230" />

<<<<<<< HEAD
=======
### Monad Demo Video 

### Flow

https://github.com/user-attachments/assets/2eec58f7-7a5d-414d-8aa7-672cf5fa245f


>>>>>>> 3e4e0c14


### 💻 Implementation Details
- [Enso Integration](#enso-integration-view-code)
- [SuperchainBridge Integration](#superchainbridge-integration-view-code)
- [Protocol Integration](#protocol-integration-view-frontend)
- [Agent System](#agent-system-view-implementation)
- [Safe Integration](#safe-integration)
- [Custom Modules](#custom-modules-view-implementation)
- [Money Market Integration](#money-market-integration-view-implementation)
- [CoW Protocol Integration](#cow-protocol-integration-view-code)

- Users can manage their defi portfolio with their risk parameters and portfolio balance
- Provides real-time feedback and execution status

## 🌟 Key Features

1. Natural Language Interface
- Express portfolio goals in plain English
- No need to understand complex DeFi terminology
- AI translates intentions into actions

 2. Autonomous Execution
- Breaks down complex goals into steps
- Executes transactions automatically
- Handles error recovery
- Provides progress updates

3. Advanced Trading & Routing
   - Enso Finance integration for smart routing
   - CoW Protocol for MEV-protected trades
   - Gas-optimized transaction bundling
   - Cross-chain bridging via SuperchainBridge
   - Automated slippage protection

4. Treasury Management
   - Portfolio rebalancing across protocols
   - Yield optimization strategies
   - Risk-adjusted position management
   - Liquid staking automation
   - Cross-chain asset allocation

5. AI-Powered Decision Making
   - Venice.AI integration for market analysis
   - Multi-model architecture for diverse tasks
   - Real-time market sentiment analysis
   - Autonomous strategy formulation
   - Risk assessment and optimization

6. Cross-Chain Operations
   - SuperchainBridge for L2 transfers
   - Unified liquidity management
   - Cross-chain yield farming
   - Gas-efficient bridging operations
   - Multi-chain position monitoring

7. Privacy & Security
   - Lit Protocol for decentralized key management
   - Private transaction execution
   - Secure multi-party computation
   - Zero-knowledge proofs for verification
   - Encrypted agent communication

8. Real-Time Event Communication
   - WebSocket-based event architecture
   - Bidirectional real-time updates
   - Status tracking and monitoring
   - Autonomous mode support
   - Reliable connection management

## WebSocketEventBus Architecture

The WebSocketEventBus is a key architectural component that enables real-time communication between the frontend application and the backend server. It implements the EventBus interface providing a standardized way for components to communicate.

```mermaid
graph TD
    A[User Interface] <--> B[WebSocketEventBus]
    B <--> C[WebSocket Server]
    
    B --> D[Event Subscribers]
    B --> E[Status Callbacks]
    
    subgraph "WebSocketEventBus Lifecycle"
    F[Initialize] --> G[Connect]
    G --> H[Subscribe to Events]
    H --> I[Emit/Receive Events]
    I --> J[Disconnect]
    end
    
    subgraph "Event Flow"
    K[UI Action] --> L[Emit Event]
    L --> M[Server Processes Event]
    M --> N[Server Emits Response]
    N --> O[EventBus Distributes to Subscribers]
    O --> P[UI Updates]
    end
    
    subgraph "Connection Management"
    Q[Monitor Connection] --> R{IsConnected?}
    R -->|Yes| S[Process Events]
    R -->|No| T[Reconnect]
    T --> Q
    end
```

### Features

- **Bidirectional Communication**: Real-time data flow between client and server
- **Event-Based Architecture**: Publish-subscribe pattern for flexible component communication
- **Connection State Management**: Automatic handling of connection status with reconnection logic
- **Targeted Event Distribution**: Events are routed to specific subscribers based on type
- **Autonomous Mode Support**: Specialized handling for autonomous agent operations

### Implementation Details

- The `EventBus` interface defines the contract for all event communication
- `WebSocketEventBus` implements this interface with WebSocket-specific functionality
- Connection status is tracked with states: 'connecting', 'connected', 'disconnected', 'error'
- Events are distributed to subscribers based on type matching
- The implementation handles reconnection, error recovery, and message parsing

### Usage Example

```typescript
// Initialize with WebSocket URL
const eventBus = new WebSocketEventBus('ws://localhost:3001');

// Subscribe to events
eventBus.subscribe('agent-message', (data) => {
  console.log('Received message:', data);
  // Update UI with message
});

// Monitor connection status
eventBus.onConnectionStatusChange((status) => {
  console.log(`Connection status: ${status}`);
  // Update UI to show connection status
});

// Send a command to the server
eventBus.emit('command', {
  type: 'command',
  command: 'start',
  settings: {
    aiProvider: 'openai',
    enablePrivateCompute: false
  }
});
```

The agents handles complex operations like portfolio rebalancing by:

- Breaking down operations into discrete tasks
- Executing them in the correct order
- Handling failures and retries
- Providing real-time status updates

This makes the agents more robust and capable of handling complex DeFi operations in a reliable, monitored way.

## 🛠 Technology Stack
- **Frontend**: Next.js, TypeScript, TailwindCSS
- **AI Engine**: Brian AI, LangChain, GPT-4
- **Blockchain**: Avalanche C-Chain, Teleporter, Eigenlayer AVS
- **Development**: Foundry, Avalanche CLI
- **Indexing**: The Graph Protocol

## Technology Integrations

### Atoma Network
Atoma Network provides the foundational privacy-preserving infrastructure for our autonomous agents. 

## Code Links

1. https://github.com/kamalbuilds/ava-the-ai-agent/blob/dev/server/src/services/ai/providers/atoma.ts#L23

2. https://github.com/kamalbuilds/ava-the-ai-agent/blob/dev/server/src/agents/sui-agent/index.ts#L23

3. https://github.com/kamalbuilds/ava-the-ai-agent/blob/dev/server/src/agents/sui-agent/index.ts#L102

4. BlueFin Atoma Agent - https://github.com/atoma-network/atoma-agents/pull/30

5. Cetus Atoma Agent - https://github.com/atoma-network/atoma-agents/pull/24

This integration enables:

- **Private Compute Layer**
  - Secure execution of agent strategies without exposing user portfolio data
  - Zero-knowledge proofs for transaction verification
  - Private state management across multiple DeFi protocols

- **Cross-Protocol Privacy**
  - Encrypted communication between agents using Atoma's privacy primitives
  - Secure aggregation of portfolio data across Sui ecosystem
  - Private order execution on DEXes without exposing user strategies

- **Atoma Sage Integration**
  - AI-powered insights branded as "Powered by Atoma Sage"
  - Natural language processing for strategy explanation
  - Risk assessment and portfolio recommendations
  - Real-time market analysis with privacy guarantees

### Eliza Agent
Eliza serves as our conversational AI interface, providing human-like interaction while coordinating with other specialized agents:

Code Links ->>

1. https://github.com/kamalbuilds/ava-the-ai-agent/tree/dev/server/src/agents/eliza-agent

2. https://github.com/kamalbuilds/ava-the-ai-agent/blob/dev/server/src/agents/task-manager/toolkit.ts#L59

- **Multi-Agent Orchestration**
  ```typescript
  // Eliza coordinates with other agents through event-driven architecture

  class ElizaAgent extends BaseAgent {
    async generateInsight({
      position,
      analysis,
      tone,
      powered_by
    }) {
      // Natural language generation with personality
      // Coordination with other agents
    }
  }
  ```

- **Protocol-Specific Adapters**
  - Navi Protocol integration for leveraged positions
  - Bluefin interface for perpetual trading
  - Cetus integration for liquidity provision
  - Aftermath connection for DCA and staking

- **User Interaction Layer**
  - Casual, friendly communication style
  - Complex strategy simplification
  - Real-time position monitoring
  - Risk alerts and notifications

### Navi Protocol Integration

Navi Protocol powers our leveraged yield strategies with deep integration:

https://github.com/kamalbuilds/ava-the-ai-agent/blob/dev/server/src/agents/task-manager/toolkit.ts#L59

- **Position Management**
  ```typescript
  // Example of Navi position handling
  interface NaviPosition {
    asset: string;
    leverage: number;
    healthFactor: number;
    liquidationPrice: number;
    collateralFactor: number;
  }
  ```

- **Risk Management**
  - Real-time health factor monitoring
  - Automated position adjustment
  - Liquidation prevention strategies
  - Collateral optimization

- **Yield Strategies**
  - Leveraged yield farming
  - Auto-compounding positions
  - APY optimization
  - Gas-efficient rebalancing

### Protocol Integrations

#### Bluefin Integration

https://github.com/atoma-network/atoma-agents/pull/30

- **Perpetual Trading**
  - Leverage up to 3x
  - Stop-loss and take-profit automation
  - Funding rate optimization
  - Risk-adjusted position sizing

#### Cetus Integration

https://github.com/atoma-network/atoma-agents/pull/24

- **Liquidity Management**
  - Concentrated liquidity positions
  - Range order optimization
  - Impermanent loss protection
  - Yield farming strategies

#### Aftermath Integration
- **DCA & Staking**
  - Automated DCA execution
  - afSUI staking management
  - Yield optimization
  - Gas-efficient order splitting

### Agent Collaboration Architecture
Our multi-agent system enables complex DeFi operations through specialized agents:

```typescript
interface AgentCollaboration {
  observer: Observer;      // Monitors positions and market conditions
  executor: Executor;      // Handles transaction execution
  taskManager: TaskManager;// Coordinates multi-step operations
  suiAgent: SuiAgent;     // SUI-specific operations
  elizaAgent: ElizaAgent; // User interaction and strategy explanation
}
```

Each agent is powered by Atoma Sage for:
- Strategy formulation
- Risk assessment
- Market analysis
- Natural language insights

The system maintains privacy through:
- Encrypted agent communication
- Private state channels
- Zero-knowledge proofs for verification
- Secure multi-party computation for collaborative decisions

### Integration Benefits
1. **Privacy-First Architecture**
   - User data protection
   - Strategy confidentiality
   - Secure multi-protocol interaction

2. **Intelligent Automation**
   - AI-powered decision making
   - Autonomous position management
   - Risk-aware execution

3. **User Experience**
   - Natural language interaction
   - Real-time updates
   - Simplified complex strategies
   - Clear risk communication


## 📋 Example Use Cases

```markdown
## 📋 Example Use Cases

### 1. Portfolio Optimization
```text
User: "I have 10 AVAX and want to optimize my portfolio between lending, liquidity provision, and trading. What's the best strategy right now?"

Agent Collaboration Flow:
1. Portfolio Manager analyzes request and current market conditions
2. DeFi Analytics Agent provides real-time data:
   - Aave AVAX lending APY: 1.77%
   - Uniswap AVAX-USDC pool APR: 43.893%
   - Curve Blizz pool APY: 1.58%
   - DeFi TVL trend: +5% weekly
3. Trading Agent evaluates market opportunities
4. Liquidity Agent assesses pool stability
5. Portfolio Manager provides final allocation strategy
```

### 2. Risk-Managed Yield Farming
```text
User: "Find me the highest yield opportunities while maintaining moderate risk levels"

Agent Collaboration Flow:
1. Portfolio Manager evaluates risk parameters
2. DeFi Analytics Agent scans protocols:
   - Protocol TVL analysis
   - Smart contract audit status
   - Historical yield stability
3. Risk Assessment Agent performs:
   - Protocol risk scoring
   - Impermanent loss calculation
   - Market volatility analysis
4. Final recommendation with risk-adjusted returns
```

### 3. Multi-Protocol Optimization
```text
User: "Distribute 5000 USDC across lending platforms for the best risk-adjusted returns"

Agent Collaboration Flow:
1. DeFi Analytics Agent scans lending markets:
   - Protocol-specific APYs
   - Total deposits
   - Utilization rates
2. Risk Agent evaluates:
   - Protocol security
   - Market conditions
   - Collateral factors
3. Portfolio Manager executes:
   - Optimal distribution
   - Position monitoring
   - Auto-rebalancing setup
```

### 4. Smart Rebalancing
```text
User: "Monitor and rebalance my portfolio to maintain 40% AVAX, 30% ETH, 30% stables"

Agent Collaboration Flow:
1. Portfolio Manager tracks allocations
2. Trading Agent monitors:
   - Price movements
   - Trading volumes
   - Market depth
3. DeFi Analytics provides:
   - Gas optimization data
   - Slippage estimates
   - Best execution routes
4. Automated rebalancing when:
   - Deviation exceeds 5%
   - Gas costs are optimal
   - Market conditions favorable


### 5. Yield Optimization
```text
User: "Optimize my stablecoin yields while maintaining 50% USDC and 50% USDT split"

Agent will:
1. Analyze current positions
2. Scout highest yield opportunities
3. Execute necessary swaps
4. Deploy to optimal protocols
5. Maintain stability ratio
```

### 6. Portfolio Rebalancing
```text
User: "Rebalance my portfolio to 30% ETH, 30% AVAX, and 40% stables"

Agent will:
1. Calculate required trades
2. Find optimal execution paths
3. Execute trades in optimal order
4. Confirm final allocations
5. Report completion
```

### 7. Cross-Chain Management
```text
User: "Bridge 1000 USDC from Ethereum to Avalanche and deploy to highest yield"

Agent will:
1. Initiate bridge transaction
2. Monitor bridge status
3. Receive funds on Avalanche
4. Research yield opportunities
5. Deploy to best protocol
```

8. Yield Optimization
```plaintext
User: "Optimize my portfolio for maximum yield while maintaining 30% in 
stablecoins"

Agent will:
1. Analyze current holdings
2. Identify highest yield opportunities
3. Calculate optimal allocations
4. Execute required swaps
5. Deploy capital to yield protocols
6. Maintain stability ratio
```

### 9. Risk Management
```plaintext
User: "Reduce portfolio risk and move to defensive positions"

Agent will:
1. Evaluate current risk metrics
2. Identify high-risk positions
3. Plan exit strategies
4. Execute position closures
5. Reallocate to stable assets
6. Confirm risk reduction
```

### 10. Market Opportunity
```plaintext
User: "Take advantage of AVAX price dip with 20% of portfolio"

Agent will:
1. Check current AVAX price
2. Calculate optimal entry points
3. Identify assets to swap
4. Execute Defi Transactions

### 11. Starknet Portfolio Management
```text
User: "Deploy and manage my meme token portfolio on Starknet with unruggable features"

Agent Collaboration Flow:
1. Portfolio Manager analyzes Starknet opportunities:
   - Unruggable meme token protocols
   - Cairo-based DeFi platforms
   - Cross-L2 bridges (Starkgate)

2. DeFi Analytics Agent provides Starknet data:
   - Jediswap liquidity pools
   - Ekubo AMM metrics
   - zkLend lending rates
   - Cross-L2 bridge volumes

3. Risk Assessment Agent evaluates:
   - Smart contract security (Cairo 1.0)
   - Protocol TVL stability
   - Bridge security
   - Token distribution metrics

4. Execution Flow:
   - Deploy using Starknet.js/Starknet React
   - Integrate with Argent X/Braavos wallet
   - Monitor via Starkscan/Voyager
   - Auto-rebalance using Cairo contracts

Key Features:
- Cairo 1.0 smart contract integration
- STARK-proof based security
- Cross-L2 bridging optimization
- Unruggable token standards compliance
- Real-time Starknet block monitoring

Example Implementation:
```cairo
#[starknet::contract]
mod PortfolioManager {
    use starknet::ContractAddress;
    use array::ArrayTrait;
    
    #[storage]
    struct Storage {
        portfolio_tokens: LegacyMap::<ContractAddress, u256>,
        risk_parameters: LegacyMap::<ContractAddress, u256>,
        total_value: u256,
    }

    #[external(v0)]
    fn add_to_portfolio(
        ref self: ContractState,
        token: ContractAddress,
        amount: u256
    ) {
        // Verify token is unruggable
        assert(self.is_unruggable(token), 'Token must be unruggable');
        
        // Update portfolio
        self.portfolio_tokens.write(token, amount);
        self.update_total_value();
    }

    #[view]
    fn get_portfolio_stats(self: @ContractState) -> (u256, u256) {
        (self.total_value.read(), self.risk_score.read())
    }
}
```



Benefits:
1. Provable security through STARK proofs
2. Gas optimization via Cairo VM
3. Cross-L2 interoperability
4. Transparent on-chain analytics
5. Automated risk management


This example showcases how the AI agent can:
- Deploy and manage portfolios on Starknet
- Integrate with unruggable token standards
- Monitor cross-L2 opportunities
- Execute STARK-verified transactions
- Maintain optimal risk parameters

### Sei Money Market Agent with Brahma ConsoleKit

The Sei Money Market Agent is a specialized autonomous agent that leverages Brahma's ConsoleKit to execute DeFi strategies on the Sei network. This agent focuses on money market operations and stablecoin management.

#### Features

- **Autonomous DeFi Operations**
  - Deposit and withdraw from money markets
  - Automated portfolio rebalancing
  - Yield optimization across multiple protocols
  - Risk-managed position management

- **Brahma ConsoleKit Integration**
  - Secure transaction execution
  - Real-time portfolio monitoring
  - Multi-protocol support
  - Automated strategy execution

#### Configuration

The agent requires the following configuration:

```typescript
interface SeiMoneyMarketConfig {
  apiKey: string;        // Your Brahma API key
  baseURL: string;       // Brahma API base URL
  supportedTokens: {     // List of supported tokens
    address: string;     // Token contract address
    symbol: string;      // Token symbol
    decimals: number;    // Token decimals
  }[];
}
```

#### Usage

1. Configure the agent through the web interface
2. Set up supported tokens and risk parameters
3. The agent will automatically:
   - Monitor market conditions
   - Execute optimal strategies
   - Maintain portfolio balance
   - Provide real-time updates

#### Example Strategy

```typescript
// Define target portfolio allocation
const targetAllocation = {
  'USDC': 0.4,  // 40% USDC
  'USDT': 0.3,  // 30% USDT
  'DAI': 0.3    // 30% DAI
};

// Agent automatically maintains this allocation
await agent.handleEvent('REBALANCE', { targetAllocations: targetAllocation });
```

### Superchain Bridge Integration

The Superchain Bridge Agent enables secure cross-chain token transfers between Superchain networks using the SuperchainERC20 standard and SuperchainTokenBridge.

#### Features

- **Secure Token Bridging**
  - Implements ERC-7802 for cross-chain mint/burn functionality
  - Uses SuperchainTokenBridge for secure message passing
  - Supports all Superchain networks (OP Mainnet, Base, etc.)
  - Real-time bridge status monitoring

- **Autonomous Bridge Operations**
  - Automated token approvals
  - Transaction status tracking
  - Gas optimization
  - Error recovery and retries

#### Supported Networks

Currently supported Superchain networks:
- OP Mainnet (Chain ID: 10)
- OP Goerli (Chain ID: 420)
- Base (Chain ID: 8453)
- Base Goerli (Chain ID: 84531)

#### How It Works

1. **Initiating Message (Source Chain)**
   ```typescript
   // User initiates bridge transaction
   await bridgeAgent.handleEvent('BRIDGE_TOKENS', {
     token: 'USDC',
     amount: '1000000', // 1 USDC (6 decimals)
     fromChainId: 10,   // OP Mainnet
     toChainId: 8453,   // Base
     recipient: '0x...'
   });
   ```

2. **Token Bridge Flow**
   - Tokens are burned on source chain
   - Message is relayed through L2ToL2CrossDomainMessenger
   - Tokens are minted on destination chain
   - Real-time status updates via events

3. **Status Monitoring**
   ```typescript
   // Check bridge transaction status
   await bridgeAgent.handleEvent('CHECK_BRIDGE_STATUS', {
     txHash: '0x...',
     fromChainId: 10,
     toChainId: 8453
   });
   ```

#### Security Features

1. **SuperchainERC20 Security**
   - Common cross-chain interface (ERC-7802)
   - Secure mint/burn mechanics
   - Permission controls for bridge contracts

2. **Message Verification**
   - L2ToL2CrossDomainMessenger for secure message passing
   - Cross-domain sender verification
   - Replay protection

3. **Error Handling**
   - Transaction failure recovery
   - Automatic retries with backoff
   - Detailed error reporting

#### Example Usage

```typescript
// Configure the bridge agent
const config: SuperchainConfig = {
  sourceChain: {
    id: 10,
    name: 'OP Mainnet'
  },
  destinationChain: {
    id: 8453,
    name: 'Base'
  },
  providerUrls: {
    10: 'https://mainnet.optimism.io',
    8453: 'https://mainnet.base.org'
  },
  privateKey: process.env.BRIDGE_WALLET_KEY,
  supportedTokens: {
    10: {
      'USDC': '0x...' // OP Mainnet USDC
    },
    8453: {
      'USDC': '0x...' // Base USDC
    }
  }
};

// Initialize the bridge agent
const bridgeAgent = new SuperchainBridgeAgent(eventBus, config);

// Bridge tokens
await bridgeAgent.handleEvent('BRIDGE_TOKENS', {
  token: 'USDC',
  amount: '1000000',
  fromChainId: 10,
  toChainId: 8453,
  recipient: '0x...'
});
```

### Venice.AI Integration

Ava Portfolio Manager leverages Venice.AI's advanced language models for autonomous decision-making and strategy execution.

#### Features

- **Advanced Language Model Integration**
  - Dolphin-2.9.2-qwen2-72b model support
  - Custom Venice parameters
  - Optimized response generation
  - Market analysis capabilities

- **Image Generation**
  - Market visualization
  - Technical analysis charts
  - Custom style presets
  - High-resolution output

#### Configuration

```typescript
interface AIProviderSettings {
  provider: 'venice';
  apiKey: string;
  modelName?: string;
}

// Initialize Venice provider
const veniceProvider = new VeniceProvider(
  config.apiKey,
  'dolphin-2.9.2-qwen2-72b'
);
```

### Multi-Model AI Architecture

Our platform implements a sophisticated multi-model approach, combining various AI providers for optimal performance.

#### Supported Providers

- Venice.AI for advanced language understanding
- Atoma for private compute
- OpenAI for general tasks
- Brian AI for specialized operations

#### Dynamic Provider Selection

```typescript
interface AgentSettings {
  aiProvider: AIProviderSettings;
  enablePrivateCompute: boolean;
  additionalSettings: {
    brianApiKey?: string;
    coingeckoApiKey?: string;
    zerionApiKey?: string;
    perplexityApiKey?: string;
  };
}
```

#### Provider Features

1. **Venice.AI Capabilities**
   - Advanced market analysis
   - Strategy formulation
   - Risk assessment
   - Image generation

2. **Private Compute with Atoma**
   - Secure execution
   - Data privacy
   - Encrypted operations
   - Zero-knowledge proofs

3. **Performance Optimization**
   - Dynamic model selection
   - Load balancing
   - Cost optimization
   - Response time monitoring

### Enso Integration

Ava Portfolio Manager integrates with Enso's unified DeFi API to enable seamless interaction with multiple DeFi protocols through a standardized interface.

#### Features

- **Unified Protocol Access**
  - Single API for all DeFi interactions
  - Optimized routing strategies
  - Real-time price quotes
  - Gas-efficient bundled transactions

- **Smart Transaction Bundling**
  - Multiple actions in one transaction
  - Atomic execution guarantees
  - Slippage protection
  - Fee optimization

#### Implementation

```typescript
interface EnsoRouteConfig {
  chainId: number;
  fromAddress: string;
  tokenIn: string[];
  tokenOut: string[];
  amountIn: string[];
  slippage: string;
  routingStrategy: 'ensowallet' | 'router' | 'delegate';
}

// Example: Route tokens through optimal path
async function routeTokens(config: EnsoRouteConfig) {
  const response = await fetch('https://api.enso.finance/api/v1/shortcuts/route', {
    method: 'GET',
    headers: {
      'Authorization': `Bearer ${process.env.ENSO_API_KEY}`,
      'Content-Type': 'application/json'
    },
    body: JSON.stringify({
      chainId: config.chainId,
      fromAddress: config.fromAddress,
      tokenIn: config.tokenIn,
      tokenOut: config.tokenOut,
      amountIn: config.amountIn,
      slippage: config.slippage,
      routingStrategy: config.routingStrategy
    })
  });

  const route = await response.json();
  return route;
}

// Example: Bundle multiple DeFi actions
async function bundleActions(actions: EnsoAction[]) {
  const response = await fetch('https://api.enso.finance/api/v1/shortcuts/bundle', {
    method: 'POST',
    headers: {
      'Authorization': `Bearer ${process.env.ENSO_API_KEY}`,
      'Content-Type': 'application/json'
    },
    body: JSON.stringify(actions)
  });

  const bundle = await response.json();
  return bundle;
}
```

#### Usage Examples

1. **Optimal Token Swap**
```typescript
const route = await routeTokens({
  chainId: 1,
  fromAddress: userAddress,
  tokenIn: ['0xeeeeeeeeeeeeeeeeeeeeeeeeeeeeeeeeeeeeeeee'], // ETH
  tokenOut: ['0x6b175474e89094c44da98b954eedeac495271d0f'], // DAI
  amountIn: ['1000000000000000000'], // 1 ETH
  slippage: '50', // 0.5%
  routingStrategy: 'router'
});
```

2. **Multi-Action Bundle**
```typescript
const bundle = await bundleActions([
  {
    protocol: 'enso',
    action: 'route',
    args: {
      tokenIn: '0xeeeeeeeeeeeeeeeeeeeeeeeeeeeeeeeeeeeeeeee',
      tokenOut: '0xae7ab96520DE3A18E5e111B5EaAb095312D7fE84',
      amountIn: '100000000000',
      slippage: '300'
    }
  },
  // Add more actions as needed
]);
```

#### Integration Benefits

1. **Protocol Abstraction**
   - Unified interface for all DeFi protocols
   - Simplified integration process
   - Reduced maintenance overhead
   - Future-proof architecture

2. **Performance Optimization**
   - Best-price routing
   - Gas optimization
   - Slippage protection
   - MEV protection

3. **Enhanced Security**
   - Safe smart account integration
   - Transaction simulation
   - Risk assessment
   - Real-time monitoring

```

## 🏆 Track Submissions

### DeFAI: Automate Integrations
Ava Portfolio Manager leverages advanced automation through multiple specialized agents that seamlessly integrate with DeFi protocols. Our Enso Agent provides unified access to multiple protocols through a standardized interface, while our SuperchainBridge Agent enables automated cross-chain operations. The system features:
- Automated portfolio rebalancing across protocols
- Smart order routing through Enso's unified API
- Autonomous cross-chain bridging via SuperchainERC20
- Real-time market monitoring and execution

Our implementation showcases advanced automation through multiple specialized agents:

- **Enso Integration** ([View Code](server/src/agents/enso-agent/index.ts))
  - Unified DeFi protocol access
  - Smart transaction bundling
  - Gas-optimized routing
  - Real-time price quotes

- **SuperchainBridge Integration** ([View Code](server/src/agents/superchain-bridge-agent/index.ts))
  - Cross-chain token transfers
  - ERC-7802 compatibility
  - Secure message passing
  - Bridge status monitoring

### DeFAI: Best Agent on Arbitrum
Our implementation on Arbitrum showcases advanced DeFi automation capabilities:
- Integration with Arbitrum's native DeFi ecosystem
- Gas-optimized transaction bundling through Enso
- Cross-chain liquidity management with SuperchainBridge
- Real-time APY optimization across Arbitrum protocols

Optimized for Arbitrum's ecosystem:

- **Transaction Optimization**
  - Gas-efficient bundling via Enso
  - MEV protection through CoW Protocol
  - Cross-chain bridging with SuperchainBridge
  - Smart contract interaction optimization

- **Protocol Integration** ([View Frontend](frontend/app/bridge/page.tsx))
  - Unified bridge interface
  - Real-time transaction status
  - Error handling and recovery
  - User-friendly form validation
  
### AI Advancement: Most Autonomous Agent
Ava demonstrates exceptional autonomy through:
- Multi-model AI architecture combining Venice.AI and Atoma
- Self-learning portfolio optimization strategies
- Autonomous risk management and position adjustment
- Cross-chain opportunity detection and execution
- Real-time market analysis and decision making

Multi-model AI architecture:

- **Agent System** ([View Implementation](frontend/app/agents/index.ts))
  - Venice.AI integration for market analysis
  - Atoma for private compute
  - Multi-agent collaboration
  - Autonomous decision making

- **Specialized Agents**
  - Observer Agent for market monitoring
  - Task Manager for operation coordination
  - Executor Agent for transaction handling
  - Eliza Agent for natural language interaction

### Smart Account Tooling: Best Use of Lit Agent Wallet with Safe
Our integration of Lit Protocol with Safe smart accounts enables:
- Decentralized key management through Lit Protocol
- Automated transaction signing and execution
- Programmable access control for DeFi operations
- Secure multi-chain transaction handling
- Integration with Safe's modular account architecture

Secure wallet integration:

- **Safe Integration**
  - Multi-signature support
  - Transaction bundling
  - Modular account abstraction
  - Custom Safe modules

- **Lit Protocol Features**
  - Decentralized key management
  - Programmable access control
  - Secure transaction signing
  - Cross-chain compatibility

### AI Advancement: Enhanced Onchain Capabilities
Ava leverages advanced onchain capabilities through:
- Direct smart contract interactions via ethers.js
- Decentralized storage integration for strategy persistence
- Cross-chain state management through SuperchainBridge
- Real-time onchain data analysis for decision making
- Integration with multiple L2 networks

Advanced blockchain interaction:

- **Smart Contract Integration**
  - Direct contract interaction
  - Cross-chain state management
  - Real-time data analysis
  - Multi-network support

- **Decentralized Storage**
  - Strategy persistence
  - Historical data analysis
  - Cross-chain state sync
  - Performance optimization


### Smart Account Tooling: Safe Core Infrastructure
Our implementation builds upon Safe's core infrastructure:
- Custom Safe modules for automated DeFi operations
- Integration with Safe's transaction service
- Modular agent architecture using Safe plugins
- Batch transaction optimization
- Advanced account abstraction features

Safe infrastructure enhancement:

- **Custom Modules** ([View Implementation](server/src/agents/safe-wallet-agent/index.ts))
  - Automated DeFi operations
  - Transaction service integration
  - Plugin architecture
  - Batch optimization

- **Account Abstraction**
  - Social recovery
  - Session management
  - Gas abstraction
  - Multi-chain support

### Smart Account Tooling: DuckAI Network Integration
Ava integrates with DuckAI network through:
- AI-powered transaction validation
- Decentralized strategy execution
- Cross-chain operation coordination
- Safe smart account integration
- Real-time market data processing

AI-powered transaction handling:

- **Transaction Validation**
  - AI-based validation
  - Risk assessment
  - MEV protection
  - Gas optimization

- **Strategy Execution**
  - Decentralized execution
  - Cross-chain coordination
  - Safe integration
  - Real-time monitoring

### DeFAI: Best-In-Class Implementation
Our solution stands out through:
- Advanced multi-agent architecture
- Comprehensive protocol integration via Enso
- Secure cross-chain operations with SuperchainBridge
- AI-powered decision making with Venice.AI
- Real-time portfolio optimization

Comprehensive DeFi automation:

- **Protocol Integration** ([View Code](server/src/agents/enso-agent/index.ts))
  - Unified access layer
  - Smart routing
  - Gas optimization
  - MEV protection

- **Multi-Agent System** ([View Code](frontend/app/agents/index.ts))
  - Specialized agents
  - Collaborative decision making
  - Real-time monitoring
  - Error recovery

### Smart Account Tooling: Smart Sessions Co-pilot
Our Smart Sessions implementation provides:
- Real-time transaction monitoring and validation
- AI-powered transaction optimization
- Automated session management
- Secure multi-chain operation handling
- Integration with Safe's session architecture

Intelligent transaction management:

- **Session Management**
  - Real-time monitoring
  - Transaction optimization
  - Automated validation
  - Multi-chain support

- **AI Co-pilot Features**
  - Transaction suggestions
  - Risk assessment
  - Gas optimization
  - Performance analytics


### AI Advancement: GOAT Plugins on Sei Network
Ava Portfolio Manager extends its AI capabilities to the Sei Network through comprehensive GOAT plugin integration. Our Sei Money Market Agent leverages Brahma's ConsoleKit to execute sophisticated DeFi strategies while ensuring all GOAT plugins are fully operational. This enables advanced market making, automated trading, and yield optimization specifically tailored for Sei's high-performance infrastructure.

Sei Network optimization:

- **Money Market Integration** ([View Implementation](frontend/app/agent/config/sei-money-market.tsx))
  - Automated lending
  - Yield optimization
  - Risk management
  - Real-time monitoring

- **GOAT Plugin Features**
  - Market making
  - Automated trading
  - Yield optimization
  - Performance tracking

### Social: AI-Powered Content Translation
While our core focus is DeFi automation, we've extended our AI capabilities to content transformation. Using our multi-model AI architecture with Venice.AI, we enable creators to seamlessly translate and dub their content across multiple languages. The system maintains the original content's context and emotion while ensuring accurate translations across different cultural contexts.

Content transformation capabilities:

- **Venice.AI Integration**
  - Multi-language support
  - Context preservation
  - Emotion analysis
  - Cultural adaptation

### DeFAI: Autonomous Business Agents
Our autonomous business agents leverage the CoW Protocol for optimal trade execution and business strategy implementation. Through our CowTradingAgent, we enable sophisticated trading strategies with MEV protection and best price execution. The agent autonomously manages order flows, handles token allowlists, and optimizes trade parameters while maintaining strict business logic and risk parameters.

Business strategy automation:

- **CoW Protocol Integration** ([View Code](server/src/agents/cow-trading-agent/index.ts))
  - MEV protection
  - Best price execution
  - Order flow management
  - Risk parameter handling
  

### Social/Gaming: Best Gaming Agent on Avalanche
Ava extends its autonomous capabilities to gaming on Avalanche, enabling automated asset management for gaming economies. Our implementation leverages Avalanche's subnet architecture for high-performance gaming transactions while maintaining seamless integration with DeFi protocols for in-game asset optimization.

Gaming economy management:

- **Subnet Integration**
  - High-performance transactions
  - Asset management
  - DeFi integration
  - Real-time monitoring

### DeFAI: Safe App Chain Agent
Our Safe App chain agent provides intelligent automation for existing Safe Apps, enabling autonomous interaction with various DeFi protocols. The agent leverages Safe's modular architecture to automate complex DeFi operations while maintaining the security guarantees of Safe's multi-signature setup.

Safe App automation:

- **Protocol Integration**
  - Automated interactions
  - Multi-signature support
  - Transaction bundling
  - Risk management

### Smart Account Tooling: Humans X AI
Our implementation bridges human decision-making with AI automation through an intuitive interface. The system combines Safe's secure transaction infrastructure with our multi-model AI architecture, enabling collaborative decision-making between humans and AI for optimal portfolio management.

Human-AI collaboration:

- **Interface Integration**
  - Intuitive controls
  - Real-time feedback
  - Risk assessment
  - Performance tracking

- **Decision Support**
  - AI suggestions
  - Human oversight
  - Risk management
  - Portfolio optimization
<|MERGE_RESOLUTION|>--- conflicted
+++ resolved
@@ -43,16 +43,11 @@
 
 <img width="1076" alt="Screenshot 2025-02-13 at 12 12 49 PM" src="https://github.com/user-attachments/assets/246b947c-bbee-4134-bbcb-6a33e38a7230" />
 
-<<<<<<< HEAD
-=======
 ### Monad Demo Video 
 
 ### Flow
 
 https://github.com/user-attachments/assets/2eec58f7-7a5d-414d-8aa7-672cf5fa245f
-
-
->>>>>>> 3e4e0c14
 
 
 ### 💻 Implementation Details
